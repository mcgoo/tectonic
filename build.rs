// build.rs -- build helper script for Tectonic.
// Copyright 2016-2018 the Tectonic Project
// Licensed under the MIT License.
//
// TODO: this surely needs to become much smarter and more flexible.

use cc;
use pkg_config;
<<<<<<< HEAD

=======
>>>>>>> 446f1496
use vcpkg;

use std::env;
use std::path::PathBuf;

// No fontconfig on MacOS:
#[cfg(target_os = "macos")]
const LIBS: &'static str = "harfbuzz >= 1.4 harfbuzz-icu icu-uc freetype2 graphite2 libpng zlib";

#[cfg(target_os = "macos")]
const VCPKG_LIBS: &[&'static str] = &["harfbuzz", "freetype"];

#[cfg(not(target_os = "macos"))]
const LIBS: &'static str =
    "fontconfig harfbuzz >= 1.4 harfbuzz-icu icu-uc freetype2 graphite2 libpng zlib";

#[cfg(not(target_os = "macos"))]
const VCPKG_LIBS: &[&'static str] = &["fontconfig", "harfbuzz", "freetype"];
// Need a way to check that the vcpkg harfbuzz port has graphite2 and icu options enabled.

fn load_vcpkg_deps(include_paths: &mut Vec<PathBuf>) {
    for dep in VCPKG_LIBS {
        let library = 
            vcpkg::find_package(dep).expect("failed to load package from vcpkg");
        include_paths.extend(library.include_paths.iter().cloned());
    }
}

fn main() {
    let target = env::var("TARGET").unwrap();
    let rustflags = env::var("RUSTFLAGS").unwrap_or(String::new());

    let use_vcpkg = env::var("TECTONIC_VCPKG").is_ok();
    let mut deps = None;
    let mut vcpkg_includes = vec![];
    if use_vcpkg {
        load_vcpkg_deps(&mut vcpkg_includes);
        eprintln!("{:?}", vcpkg_includes);

        if target.contains("-linux-") {
            // add icudata to the end of the list of libs as vcpkg-rs does not
            // order individual libraries as a single pass linker requires
            println!("cargo:rustc-link-lib=icudata");
        }
    } else {
        // We (have to) rerun the search again below to emit the metadata at the right time.
        let deps_library = pkg_config::Config::new()
            .cargo_metadata(false)
            .probe(LIBS)
           .unwrap();
        deps = Some(deps_library);
    }

    // Actually I'm not 100% sure that I can't compile the C and C++ code
    // into one library, but who cares?

    let mut ccfg = cc::Build::new();
    let mut cppcfg = cc::Build::new();
    let cflags = [
        "-Wall",
        "-Wcast-qual",
        "-Wdate-time",
        "-Wendif-labels",
        "-Wextra",
        "-Wextra-semi",
        "-Wformat=2",
        "-Winit-self",
        "-Wlogical-op",
        "-Wmissing-declarations",
        "-Wmissing-include-dirs",
        "-Wmissing-prototypes",
        "-Wmissing-variable-declarations",
        "-Wnested-externs",
        "-Wold-style-definition",
        "-Wpointer-arith",
        "-Wredundant-decls",
        "-Wstrict-prototypes",
        "-Wsuggest-attribute=format",
        "-Wswitch-bool",
        "-Wundef",
        "-Wwrite-strings",
        // TODO: Fix existing warnings before enabling these:
        // "-Wbad-function-cast",
        // "-Wcast-align",
        // "-Wconversion",
        // "-Wdouble-promotion",
        // "-Wshadow",
        // "-Wsuggest-attribute=const",
        // "-Wsuggest-attribute=noreturn",
        // "-Wsuggest-attribute=pure",
        // "-Wunreachable-code-aggresive",
        "-Wno-unused-parameter",
        "-Wno-implicit-fallthrough",
        "-Wno-sign-compare",
        "-std=gnu11",
    ];

    for flag in &cflags {
        ccfg.flag_if_supported(flag);
    }

    ccfg.file("tectonic/bibtex.c")
        .file("tectonic/core-bridge.c")
        .file("tectonic/core-memory.c")
        .file("tectonic/dpx-agl.c")
        .file("tectonic/dpx-bmpimage.c")
        .file("tectonic/dpx-cff.c")
        .file("tectonic/dpx-cff_dict.c")
        .file("tectonic/dpx-cid.c")
        .file("tectonic/dpx-cidtype0.c")
        .file("tectonic/dpx-cidtype2.c")
        .file("tectonic/dpx-cmap.c")
        .file("tectonic/dpx-cmap_read.c")
        .file("tectonic/dpx-cmap_write.c")
        .file("tectonic/dpx-cs_type2.c")
        .file("tectonic/dpx-dpxconf.c")
        .file("tectonic/dpx-dpxcrypt.c")
        .file("tectonic/dpx-dpxfile.c")
        .file("tectonic/dpx-dpxutil.c")
        .file("tectonic/dpx-dvi.c")
        .file("tectonic/dpx-dvipdfmx.c")
        .file("tectonic/dpx-epdf.c")
        .file("tectonic/dpx-error.c")
        .file("tectonic/dpx-fontmap.c")
        .file("tectonic/dpx-jp2image.c")
        .file("tectonic/dpx-jpegimage.c")
        .file("tectonic/dpx-mem.c")
        .file("tectonic/dpx-mfileio.c")
        .file("tectonic/dpx-mpost.c")
        .file("tectonic/dpx-numbers.c")
        .file("tectonic/dpx-otl_conf.c")
        .file("tectonic/dpx-otl_opt.c")
        .file("tectonic/dpx-pdfcolor.c")
        .file("tectonic/dpx-pdfdev.c")
        .file("tectonic/dpx-pdfdoc.c")
        .file("tectonic/dpx-pdfdraw.c")
        .file("tectonic/dpx-pdfencoding.c")
        .file("tectonic/dpx-pdfencrypt.c")
        .file("tectonic/dpx-pdffont.c")
        .file("tectonic/dpx-pdfnames.c")
        .file("tectonic/dpx-pdfobj.c")
        .file("tectonic/dpx-pdfparse.c")
        .file("tectonic/dpx-pdfresource.c")
        .file("tectonic/dpx-pdfximage.c")
        .file("tectonic/dpx-pkfont.c")
        .file("tectonic/dpx-pngimage.c")
        .file("tectonic/dpx-pst.c")
        .file("tectonic/dpx-pst_obj.c")
        .file("tectonic/dpx-sfnt.c")
        .file("tectonic/dpx-spc_color.c")
        .file("tectonic/dpx-spc_dvipdfmx.c")
        .file("tectonic/dpx-spc_dvips.c")
        .file("tectonic/dpx-spc_html.c")
        .file("tectonic/dpx-spc_misc.c")
        .file("tectonic/dpx-spc_pdfm.c")
        .file("tectonic/dpx-spc_tpic.c")
        .file("tectonic/dpx-spc_util.c")
        .file("tectonic/dpx-spc_xtx.c")
        .file("tectonic/dpx-specials.c")
        .file("tectonic/dpx-subfont.c")
        .file("tectonic/dpx-t1_char.c")
        .file("tectonic/dpx-t1_load.c")
        .file("tectonic/dpx-tfm.c")
        .file("tectonic/dpx-truetype.c")
        .file("tectonic/dpx-tt_aux.c")
        .file("tectonic/dpx-tt_cmap.c")
        .file("tectonic/dpx-tt_glyf.c")
        .file("tectonic/dpx-tt_gsub.c")
        .file("tectonic/dpx-tt_post.c")
        .file("tectonic/dpx-tt_table.c")
        .file("tectonic/dpx-type0.c")
        .file("tectonic/dpx-type1.c")
        .file("tectonic/dpx-type1c.c")
        .file("tectonic/dpx-unicode.c")
        .file("tectonic/dpx-vf.c")
        .file("tectonic/xetex-engine-interface.c")
        .file("tectonic/xetex-errors.c")
        .file("tectonic/xetex-ext.c")
        .file("tectonic/xetex-ini.c")
        .file("tectonic/xetex-io.c")
        .file("tectonic/xetex-linebreak.c")
        .file("tectonic/xetex-math.c")
        .file("tectonic/xetex-output.c")
        .file("tectonic/xetex-pagebuilder.c")
        .file("tectonic/xetex-pic.c")
        .file("tectonic/xetex-scaledmath.c")
        .file("tectonic/xetex-shipout.c")
        .file("tectonic/xetex-stringpool.c")
        .file("tectonic/xetex-synctex.c")
        .file("tectonic/xetex-texmfmp.c")
        .file("tectonic/xetex-xetex0.c")
        .define("HAVE_ZLIB", "1")
        .define("HAVE_ZLIB_COMPRESS2", "1")
        .define("ZLIB_CONST", "1")
        .include(".");

    let cppflags = [
        "-std=c++14",
        "-Wall",
        "-Wdate-time",
        "-Wendif-labels",
        "-Wextra",
        "-Wformat=2",
        "-Wlogical-op",
        "-Wmissing-declarations",
        "-Wmissing-include-dirs",
        "-Wpointer-arith",
        "-Wredundant-decls",
        "-Wsuggest-attribute=noreturn",
        "-Wsuggest-attribute=format",
        "-Wshadow",
        "-Wswitch-bool",
        "-Wundef",
        // TODO: Fix existing warnings before enabling these:
        // "-Wdouble-promotion",
        // "-Wcast-align",
        // "-Wconversion",
        // "-Wmissing-variable-declarations",
        "-Wextra-semi",
        // "-Wsuggest-attribute=const",
        // "-Wsuggest-attribute=pure",
        // "-Wunreachable-code-aggresive",
        "-Wno-unused-parameter",
        "-Wno-implicit-fallthrough",
    ];

    for flag in &cppflags {
        cppcfg.flag_if_supported(flag);
    }

    cppcfg
        .cpp(true)
        .flag("-Wall")
        .file("tectonic/teckit-Engine.cpp")
        .file("tectonic/xetex-XeTeXFontInst.cpp")
        .file("tectonic/xetex-XeTeXFontMgr.cpp")
        .file("tectonic/xetex-XeTeXLayoutInterface.cpp")
        .file("tectonic/xetex-XeTeXOTMath.cpp")
        .include(".");

    if let Some(deps) = &deps {
        for p in &deps.include_paths {
            ccfg.include(p);
            cppcfg.include(p);
        }
    } else {
        for p in &vcpkg_includes {
            ccfg.include(p);
            cppcfg.include(p);
        }
    }

    // Platform-specific adjustments:

    if cfg!(target_os = "macos") {
        ccfg.define("XETEX_MAC", Some("1"));
        ccfg.file("tectonic/xetex-macos.c");

        cppcfg.define("XETEX_MAC", Some("1"));
        cppcfg.file("tectonic/xetex-XeTeXFontInst_Mac.cpp");
        cppcfg.file("tectonic/xetex-XeTeXFontMgr_Mac.mm");

        println!("cargo:rustc-link-lib=framework=Foundation");
        println!("cargo:rustc-link-lib=framework=CoreFoundation");
        println!("cargo:rustc-link-lib=framework=CoreGraphics");
        println!("cargo:rustc-link-lib=framework=CoreText");
        println!("cargo:rustc-link-lib=framework=AppKit");
    }

    if cfg!(not(target_os = "macos")) {
        // At the moment we use Fontconfig on both Linux and Windows.
        cppcfg.file("tectonic/xetex-XeTeXFontMgr_FC.cpp");
    }

    if cfg!(target_endian = "big") {
        ccfg.define("WORDS_BIGENDIAN", "1");
        cppcfg.define("WORDS_BIGENDIAN", "1");
    }

    if target.contains("-msvc") {
        ccfg.flag("/EHsc");
        cppcfg.flag("/EHsc");
        if rustflags.contains("+crt-static"){
            ccfg.define("GRAPHITE2_STATIC", None);
            cppcfg.define("GRAPHITE2_STATIC", None);
        }
    }

    // OK, back to generic build rules.

    ccfg.compile("libtectonic_c.a");
    cppcfg.compile("libtectonic_cpp.a");

    // Now that we've emitted the info for our own libraries, we can emit the
    // info for their dependents.

    if let Some(_deps) = &deps {
        pkg_config::Config::new()
            .cargo_metadata(true)
            .probe(LIBS)
            .unwrap();
    }

    // Tell cargo to rerun build.rs only if files in the tectonic/ directory have changed.
    for file in PathBuf::from("tectonic").read_dir().unwrap() {
        let file = file.unwrap();
        println!("cargo:rerun-if-changed={}", file.path().display());
    }
}<|MERGE_RESOLUTION|>--- conflicted
+++ resolved
@@ -6,10 +6,6 @@
 
 use cc;
 use pkg_config;
-<<<<<<< HEAD
-
-=======
->>>>>>> 446f1496
 use vcpkg;
 
 use std::env;
